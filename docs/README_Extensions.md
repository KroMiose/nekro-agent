--- conflicted
+++ resolved
@@ -162,10 +162,6 @@
   - extensions.timer # 定时器扩展 (允许 AI 设置定时器，在指定时间触发事件)
   - extensions.emo # 表情包获取扩展 (允许 AI 获取表情包)
   - extensions.acg_image_search # 二次元图片搜索扩展 (允许 AI 搜索二次元图片)
-<<<<<<< HEAD
-  - extemsioms.send_email # NekroAgent 邮件扩展（允许 AI 发送邮件给用户）
-=======
->>>>>>> 5e56275f
 ```
 
 2. 根据扩展需求补充相应配置项
