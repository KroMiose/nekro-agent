import asyncio
import os
import time
from typing import List, Optional, Union

from miose_toolkit_llm import (
    BaseScene,
    BaseStore,
    ModelResponse,
    Runner,
)
from miose_toolkit_llm.clients.chat_openai import (
    OpenAIChatClient,
)
from miose_toolkit_llm.components import (
    TextComponent,
)
from miose_toolkit_llm.creators.openai import (
    AiMessage,
    OpenAIPromptCreator,
    SystemMessage,
    UserMessage,
)
from miose_toolkit_llm.exceptions import (
    ResolveError,
    SceneRuntimeError,
)
from miose_toolkit_llm.tools.tokenizers import TikTokenizer

from nekro_agent.core import logger
from nekro_agent.core.config import ModelConfigGroup, config
from nekro_agent.core.os_env import PROMPT_LOG_DIR
from nekro_agent.models.db_chat_message import DBChatMessage
from nekro_agent.schemas.chat_message import ChatMessage
from nekro_agent.services.chat import chat_service
from nekro_agent.services.sandbox.executor import CODE_RUN_ERROR_FLAG, limited_run_code
from nekro_agent.systems.message.push_bot_msg import push_system_message

from .components.chat_history_cmp import ChatHistoryComponent
from .components.chat_ret_cmp import (
    ChatResponseResolver,
    ChatResponseType,
    check_negative_response,
)

OPENAI_BASE_URL = os.environ.get("OPENAI_BASE_URL")
OPENAI_API_KEY = os.environ.get("OPENAI_API_KEY")


class ChatScene(BaseScene):
    """基本对话场景类"""

    class Store(BaseStore):
        """场景数据源类"""

        chat_key: str = ""
        chat_preset: str = config.AI_CHAT_PRESET_SETTING
        one_time_code: str = ""


async def agent_run(
    chat_message: ChatMessage,
    addition_prompt_message: Optional[List[Union[UserMessage, AiMessage]]] = None,
    retry_depth: int = 0,
):
    """代理执行函数"""

    sta_timestamp = time.time()
    one_time_code = os.urandom(4).hex()  # 防止提示词注入，生成一次性随机码

    if not addition_prompt_message:
        addition_prompt_message = []

    logger.info(f"正在构建对话场景: {chat_message.chat_key}")
    if config.DEBUG_IN_CHAT:
        await chat_service.send_message(chat_message.chat_key, "[Debug] 思考中🤔...")
    # 1. 构造一个应用场景
    scene = ChatScene()
    scene.store.set("chat_key", chat_message.chat_key)
    scene.store.set("one_time_code", one_time_code)

    # 2. 构建聊天记录组件
    chat_history_component = ChatHistoryComponent(scene).bind(
        param_key="one_time_code",
        store_key="one_time_code",
        src_store=scene.store,
    )
    record_sta_timestamp = int(time.time() - config.AI_CHAT_CONTEXT_EXPIRE_SECONDS)
    recent_chat_messages: List[DBChatMessage] = (
        DBChatMessage.sqa_query()
        .filter(
            DBChatMessage.send_timestamp >= record_sta_timestamp,
            DBChatMessage.chat_key == chat_message.chat_key,
        )
        .order_by(DBChatMessage.send_timestamp.desc())
        .limit(config.AI_CHAT_CONTEXT_MAX_LENGTH)
        .all()
    )[::-1][-config.AI_CHAT_CONTEXT_MAX_LENGTH :]
    # 过长的系统消息过滤，只保留指定条数
    allow_long_system_msg_cnt = 2
    allow_long_system_length = 360
    for db_message in recent_chat_messages:
        if db_message.sender_bind_qq == "0" and len(db_message.content_text) > allow_long_system_length:
            setattr(db_message, "_mark_del", True)  # noqa: B010
    for idx in range(len(recent_chat_messages) - 1, -1, -1):
        if getattr(recent_chat_messages[idx], "_mark_del", False):  # noqa: B010
            allow_long_system_msg_cnt -= 1
            setattr(recent_chat_messages[idx], "_mark_del", False)  # noqa: B010
            if allow_long_system_msg_cnt <= 0:
                break
    recent_chat_messages = [m for m in recent_chat_messages if not getattr(m, "_mark_del", False)]

    for db_message in recent_chat_messages:
        chat_history_component.append_chat_message(db_message)
    logger.info(f"加载最近 {len(recent_chat_messages)} 条对话记录")

    # 3. 构造 OpenAI 提示词
    prompt_creator = OpenAIPromptCreator(
        SystemMessage(
            TextComponent(
                "Character Stetting For You: {chat_preset}",
                src_store=scene.store,
            ),
            ChatResponseResolver.example(one_time_code),  # 生成一个解析结果示例
            sep="\n\n",  # 自定义构建 prompt 的分隔符 默认为 "\n"
        ),
        UserMessage(ChatResponseResolver.practice_question_1()),
        AiMessage(ChatResponseResolver.practice_response_1()),
        UserMessage(ChatResponseResolver.practice_question_2()),
        AiMessage(ChatResponseResolver.practice_response_2()),
        UserMessage(
            TextComponent(
                "Good, this is an effective response to a positive action. Next is a real user conversation scene\n\nCurrent Chat Key: {chat_key}",
                src_store=scene.store,
            ),
            chat_history_component,
        ),
        *addition_prompt_message,
        # 生成使用的参数
        temperature=0.3,
        presence_penalty=0.3,
        frequency_penalty=0.4,
    )

    # 4. 绑定 LLM 执行器
    model_group: ModelConfigGroup = ModelConfigGroup.model_validate(config.MODEL_GROUPS[config.USE_MODEL_GROUP])
    scene.attach_runner(  # 为场景绑定 LLM 执行器
        Runner(
            client=OpenAIChatClient(
                model=model_group.CHAT_MODEL,
                api_key=model_group.API_KEY or OPENAI_API_KEY,
                base_url=model_group.BASE_URL or OPENAI_BASE_URL,
                proxy=model_group.CHAT_PROXY,
            ),  # 指定聊天客户端
            tokenizer=TikTokenizer(model=model_group.CHAT_MODEL),  # 指定分词器
            prompt_creator=prompt_creator,
        ),
    )

    # 5. 获取结果与解析
    for _ in range(config.AI_CHAT_LLM_API_MAX_RETRIES):
        try:
            scene_run_sta_timestamp = time.time()
            mr: ModelResponse = await scene.run()
            logger.debug(f"LLM 运行耗时: {time.time() - scene_run_sta_timestamp:.3f}s")
            break
        except Exception as e:
            logger.error(f"LLM API error: {e}")
            await asyncio.sleep(1)
    else:
        await chat_service.send_agent_message(chat_message.chat_key, "哎呀，请求模型发生了未知错误，等会儿再试试吧 ~")
        raise SceneRuntimeError("LLM API error: 达到最大重试次数，停止重试。") from None

    # 6. 消极回复检查
    if (not retry_depth) and check_negative_response(mr.response_text):
        logger.warning(f"检测到消极回复: {mr.response_text}，拒绝结果并重试")
        if config.DEBUG_IN_CHAT:
            await chat_service.send_message(chat_message.chat_key, "[Debug] 检测到消极回复，拒绝结果并重试...")
        addition_prompt_message.append(AiMessage(mr.response_text))
        addition_prompt_message.append(
            UserMessage(
                "[System Automatic Detection] A suspected negative or invalid response is detected in your reply (such as asking for a meaningless wait or claiming to do something but not do anything). Your answers must be consistent with your words and deeds, no pretending behavior, and no meaningless promises. If you think this is an error, please ** keep the previously agreed reply format ** and try again.",
            ),
        )
        await agent_run(chat_message, addition_prompt_message, retry_depth + 1)
        return

    try:
        resolved_response: ChatResponseResolver = ChatResponseResolver.resolve(
            model_response=mr,
        )  # 使用指定解析器解析结果
        logger.debug("解析完成结果完成")
    except Exception as e:
        logger.error(f"解析结果出错: {e}")
        raise ResolveError(f"解析结果出错: {e}") from e

    # 7. 反馈与保存数据
<<<<<<< HEAD
    mr.save(
        prompt_file=f"{PROMPT_LOG_DIR}/chat_prompt-latest.txt",
        response_file=f"{PROMPT_LOG_DIR}/chat_response-latest.json",
    )
    mr.save(
        prompt_file=f"{PROMPT_LOG_DIR}/prompts/chat_prompt-{time.strftime('%Y%m%d%H%M%S')}.txt",
        response_file=f"{PROMPT_LOG_DIR}/prompts/chat_response-{time.strftime('%Y%m%d%H%M%S')}.json",
    )
=======
    if config.SAVE_PROMPTS_LOG:
        current_strftime = time.strftime("%Y%m%d%H%M%S")
        logger.debug(f"保存对话记录: {current_strftime}")
        mr.save(
            prompt_file=f".temp/prompts/chat_prompt-{current_strftime}.txt",
            response_file=f".temp/prompts/chat_response-{current_strftime}.json",
        )
        logger.debug("另存最新对话记录")
        mr.save(
            prompt_file=".temp/chat_prompt-latest.txt",
            response_file=".temp/chat_response-latest.json",
        )
>>>>>>> d45ea7f3

    # 8. 执行响应结果
    logger.debug(f"开始执行 {len(resolved_response.ret_list)} 条响应结果")
    for ret_data in resolved_response.ret_list:
        await agent_exec_result(ret_data.type, ret_data.content, chat_message, addition_prompt_message, retry_depth)

    logger.info(f"本轮响应耗时: {time.time() - sta_timestamp:.2f}s | To {chat_message.sender_nickname}")


async def agent_exec_result(
    ret_type: ChatResponseType,
    ret_content: str,
    chat_message: ChatMessage,
    addition_prompt_message: List[Union[UserMessage, AiMessage]],
    retry_depth: int = 0,
):
    if ret_type is ChatResponseType.TEXT:
        logger.info(f"解析文本回复: {ret_content} | To {chat_message.sender_nickname}")
        await chat_service.send_agent_message(chat_message.chat_key, ret_content, record=True)
        return

    if ret_type is ChatResponseType.SCRIPT:
        logger.info(f"解析程式回复: 等待执行资源 | To {chat_message.sender_nickname}")
        if config.DEBUG_IN_CHAT:
            await chat_service.send_message(chat_message.chat_key, "[Debug] 执行程式中🖥️...")
        result: str = await limited_run_code(ret_content, from_chat_key=chat_message.chat_key)
        if result.endswith(CODE_RUN_ERROR_FLAG):  # 运行出错标记，将错误信息返回给 AI
            err_msg = result[: -len(CODE_RUN_ERROR_FLAG)]
            addition_prompt_message.append(AiMessage(f"script:>\n{ret_content}"))
            if retry_depth < config.AI_SCRIPT_MAX_RETRY_TIMES - 1:
                addition_prompt_message.append(
                    UserMessage(
                        f"Code run error: {err_msg or 'No error message'}\nPlease maintain agreed reply format and try again.",
                    ),
                )
            else:
                addition_prompt_message.append(
                    UserMessage(
                        f"Code run error: {err_msg or 'No error message'}\nThe number of retries has reached the limit, you should give up retries and explain the problem you are experiencing.",
                    ),
                )
            logger.info(f"程式运行出错: ...{err_msg[-100:]} | 重试次数: {retry_depth} | To {chat_message.sender_nickname}")
            if retry_depth < config.AI_SCRIPT_MAX_RETRY_TIMES:
                if config.DEBUG_IN_CHAT:
                    await chat_service.send_message(
                        chat_message.chat_key,
                        f"[Debug] 程式运行出错: {err_msg or 'No error message'}\n正在调试中...({retry_depth + 1}/{config.AI_SCRIPT_MAX_RETRY_TIMES})",
                    )
                await agent_run(chat_message, addition_prompt_message, retry_depth + 1)
            else:
                await chat_service.send_message(chat_message.chat_key, "程式运行出错，达到最大重试次数，停止重试。")
        else:
            output_msg = result[:100] if result else "No output"
            logger.info(f"程式执行成功: {output_msg}... | To {chat_message.sender_nickname}")
            await push_system_message(
                chat_message.chat_key,
                f'"""script:>\n{ret_content}\n"""The requested program was executed successfully, and the output is: {output_msg}...',
            )
            return
        return<|MERGE_RESOLUTION|>--- conflicted
+++ resolved
@@ -195,16 +195,6 @@
         raise ResolveError(f"解析结果出错: {e}") from e
 
     # 7. 反馈与保存数据
-<<<<<<< HEAD
-    mr.save(
-        prompt_file=f"{PROMPT_LOG_DIR}/chat_prompt-latest.txt",
-        response_file=f"{PROMPT_LOG_DIR}/chat_response-latest.json",
-    )
-    mr.save(
-        prompt_file=f"{PROMPT_LOG_DIR}/prompts/chat_prompt-{time.strftime('%Y%m%d%H%M%S')}.txt",
-        response_file=f"{PROMPT_LOG_DIR}/prompts/chat_response-{time.strftime('%Y%m%d%H%M%S')}.json",
-    )
-=======
     if config.SAVE_PROMPTS_LOG:
         current_strftime = time.strftime("%Y%m%d%H%M%S")
         logger.debug(f"保存对话记录: {current_strftime}")
@@ -217,7 +207,6 @@
             prompt_file=".temp/chat_prompt-latest.txt",
             response_file=".temp/chat_response-latest.json",
         )
->>>>>>> d45ea7f3
 
     # 8. 执行响应结果
     logger.debug(f"开始执行 {len(resolved_response.ret_list)} 条响应结果")
